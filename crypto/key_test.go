--- conflicted
+++ resolved
@@ -144,7 +144,6 @@
 }
 
 func (pk testkey) Equals(k Key) bool {
-<<<<<<< HEAD
 	if pk.Type() != k.Type() {
 		return false
 	}
@@ -171,8 +170,6 @@
 	if err == nil {
 		t.Fatal("expected invalid key type to error")
 	}
-=======
-	return KeyEqual(pk, k)
 }
 
 func TestPanicOnUnknownCipherType(t *testing.T) {
@@ -193,5 +190,4 @@
 	KeyStretcher("AES-256", "SHA1", []byte("foo"))
 	passed = true
 	KeyStretcher("Fooba", "SHA1", []byte("foo"))
->>>>>>> 47983a3a
 }